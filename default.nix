{ mkDerivation, ansi-terminal, ansi-wl-pprint, base
, base16-bytestring, bytestring, case-insensitive, containers
, contravariant, cryptonite, deepseq, directory, exceptions
, filepath, formatting, haskeline, http-client, http-client-tls
, insert-ordered-containers, lens-family-core, memory, mtl
, optparse-generic, parsers, prettyprinter
, prettyprinter-ansi-terminal, repline, scientific, stdenv, tasty
, tasty-hunit, text, transformers, trifecta, unordered-containers
, vector
}:
mkDerivation {
  pname = "dhall";
  version = "1.11.1";
  src = ./.;
  isLibrary = true;
  isExecutable = true;
  libraryHaskellDepends = [
    ansi-wl-pprint base base16-bytestring bytestring case-insensitive
    containers contravariant cryptonite directory exceptions filepath
    formatting http-client http-client-tls insert-ordered-containers
    lens-family-core memory parsers prettyprinter
<<<<<<< HEAD
    prettyprinter-ansi-terminal scientific text transformers trifecta
    unordered-containers vector
=======
    prettyprinter-ansi-terminal scientific text transformers
    trifecta unordered-containers vector
>>>>>>> 796c008e
  ];
  executableHaskellDepends = [
    ansi-terminal base haskeline mtl optparse-generic prettyprinter
    prettyprinter-ansi-terminal repline text trifecta
  ];
  testHaskellDepends = [
    base deepseq insert-ordered-containers prettyprinter tasty
    tasty-hunit text vector
  ];
  description = "A configuration language guaranteed to terminate";
  license = stdenv.lib.licenses.bsd3;
}<|MERGE_RESOLUTION|>--- conflicted
+++ resolved
@@ -19,13 +19,9 @@
     containers contravariant cryptonite directory exceptions filepath
     formatting http-client http-client-tls insert-ordered-containers
     lens-family-core memory parsers prettyprinter
-<<<<<<< HEAD
     prettyprinter-ansi-terminal scientific text transformers trifecta
     unordered-containers vector
-=======
-    prettyprinter-ansi-terminal scientific text transformers
-    trifecta unordered-containers vector
->>>>>>> 796c008e
+
   ];
   executableHaskellDepends = [
     ansi-terminal base haskeline mtl optparse-generic prettyprinter
